package pipelines_test

import (
	"context"
	"fmt"
	"github.com/matryer/is"
	"github.com/splunk/go-genlib/pipelines"
	"net/http"
	"sort"
	"strconv"
	"sync"
	"testing"
	"time"
)

// opts provides a battery of tests configurations in basic combinations.
func opts() optionMap {
	doneOpt, _ := pipelines.WithDone(context.Background())
	return optionMap{
		"default":                 {},
		"pooled 3":                {pipelines.WithPool(3)},
		"buffered 10":             {pipelines.WithBuffer(10)},
		"waitgroup":               {pipelines.WithWaitGroup(&sync.WaitGroup{})},
		"pooled 5+waitgroup":      {pipelines.WithWaitGroup(&sync.WaitGroup{}), pipelines.WithPool(5)},
		"pooled 5+waitgroup+done": {pipelines.WithWaitGroup(&sync.WaitGroup{}), pipelines.WithPool(5), doneOpt},
	}
}

func TestFlatMapCtx(t *testing.T) {
	ctx, cancel := context.WithCancel(context.Background())
	defer cancel()

	double := func(ctx context.Context, x int) []string {
		return []string{fmt.Sprintf("%d", x), fmt.Sprintf("%d!", x)}
	}
	t.Run("maps and serializes output", func(t *testing.T) {
		withOptions(t, opts(), func(t *testing.T, opts []pipelines.Option) {
			is := is.New(t)
			in := pipelines.Chan([]int{1, 2, 3})
			ch := pipelines.FlatMapCtx(ctx, in, double, opts...)

			out := drain(t, ch)
			sort.Strings(out)
			is.Equal([]string{"1", "1!", "2", "2!", "3", "3!"}, out)
		})
	})

	optStage := func(ctx context.Context, opt pipelines.Option, s <-chan int) <-chan string {
		return pipelines.FlatMapCtx(ctx, s, double, opt)
	}
	testWithDone(t, optStage)
	testWithWaitGroup(t, optStage)

	stage := func(ctx context.Context, s <-chan int) <-chan string {
		return pipelines.FlatMapCtx(ctx, s, double)
	}
	testClosesOnClose(t, stage)
	testClosesOnContextDone(t, stage)
}

func TestFlatMap(t *testing.T) {
	ctx, cancel := context.WithCancel(context.Background())
	defer cancel()

	double := func(x int) []int {
		return []int{x, x * 2}
	}
	t.Run("maps and serializes output", func(t *testing.T) {
		withOptions(t, opts(), func(t *testing.T, opts []pipelines.Option) {
			is := is.New(t)
			in := pipelines.Chan([]int{1, 2, 3, 4, 5})
			ch := pipelines.FlatMap(ctx, in, double, opts...)

			out := drain(t, ch)
			sort.Ints(out) //
			is.Equal([]int{1, 2, 2, 3, 4, 4, 5, 6, 8, 10}, out)
		})
	})

	optStage := func(ctx context.Context, opt pipelines.Option, s <-chan int) <-chan int {
		return pipelines.FlatMap(ctx, s, double, opt)
	}
	testWithDone(t, optStage)
	testWithWaitGroup(t, optStage)

	stage := func(ctx context.Context, s <-chan int) <-chan int {
		return pipelines.FlatMap(ctx, s, double)
	}
	testClosesOnClose(t, stage)
	testClosesOnContextDone(t, stage)
}

func TestCombine(t *testing.T) {
	ctx, cancel := context.WithCancel(context.Background())
	defer cancel()

	t.Parallel()

	t.Run("combines values", func(t *testing.T) {
		withOptions(t, opts(), func(t *testing.T, opts []pipelines.Option) {
			is := is.New(t)
			ch1 := pipelines.Chan([]string{"1", "2", "3"})
			ch2 := pipelines.Chan([]string{"4", "5", "6"})

			ch := pipelines.Combine(ctx, ch1, ch2, opts...)
			out := drain(t, ch)
			sort.Strings(out) // values may arrive out-of-order
			is.Equal([]string{"1", "2", "3", "4", "5", "6"}, out)
		})
	})

	closed := make(chan int)
	close(closed)

	// each argument channel must be tested separately
	optStage1 := func(ctx context.Context, opt pipelines.Option, in1 <-chan int) <-chan int {
		return pipelines.Combine(ctx, in1, closed, opt)
	}
	optStage2 := func(ctx context.Context, opt pipelines.Option, in2 <-chan int) <-chan int {
		return pipelines.Combine(ctx, closed, in2, opt)
	}
	testWithDone(t, optStage1)
	testWithDone(t, optStage2)
	testWithWaitGroup(t, optStage1)
	testWithWaitGroup(t, optStage2)

	stage1 := func(ctx context.Context, in1 <-chan int) <-chan int {
		return pipelines.Combine(ctx, in1, closed)
	}
	stage2 := func(ctx context.Context, in2 <-chan int) <-chan int {
		return pipelines.Combine(ctx, closed, in2)
	}
	testClosesOnClose(t, stage1)
	testClosesOnClose(t, stage2)
	testClosesOnContextDone(t, stage1)
	testClosesOnContextDone(t, stage2)
}

func TestTee(t *testing.T) {
	ctx, cancel := context.WithCancel(context.Background())
	defer cancel()
	t.Parallel()

	t.Run("forks values", func(t *testing.T) {
		withOptions(t, opts(), func(t *testing.T, opts []pipelines.Option) {
			is := is.New(t)

			in := pipelines.Chan([]int{0, 1, 2, 3})
			ch1, ch2 := pipelines.Tee(ctx, in, opts...)
			var out1, out2 []int
			var wg sync.WaitGroup
			wg.Add(1)
			go func() {
				defer wg.Done()
				out1 = drain(t, ch1) // both channels must be drained simultaneously.
			}()
			out2 = drain(t, ch2)
			wg.Wait()

			sort.Ints(out1)
			sort.Ints(out2)
			is.Equal([]int{0, 1, 2, 3}, out1)
			is.Equal([]int{0, 1, 2, 3}, out2)
		})
	})
	t.Run("closes on closed input channel", func(t *testing.T) {
		in := make(chan string)
		close(in)
		out1, out2 := pipelines.Tee(context.Background(), in)
		testClosesAfterDrain(t, out1)
		testClosesAfterDrain(t, out2)
	})
	t.Run("result channel closes on context done", func(t *testing.T) {
		in := make(chan int)
		ctx, cancel := context.WithCancel(context.Background())
		cancel()
		out1, out2 := pipelines.Tee(ctx, in)
		testClosesAfterDrain(t, out1)
		testClosesAfterDrain(t, out2)
	})
}

func TestForkMapCtx(t *testing.T) {
	ctx, cancel := context.WithCancel(context.Background())
	defer cancel()
	t.Parallel()

	triplify := func(ctx context.Context, id int, out chan<- int) {
		for i := 0; i < 3; i++ { // map each input to the range [3*id, 3*id+2]
			out <- 3*id + i
		}
	}

	t.Run("maps all values", func(t *testing.T) {
		withOptions(t, opts(), func(t *testing.T, opts []pipelines.Option) {
			is := is.New(t)

			in := pipelines.Chan([]int{0, 1, 2})
			ch := pipelines.ForkMapCtx(ctx, in, triplify, opts...)
			out := drain(t, ch)
			sort.Ints(out) // values may arrive out-of-order
			is.Equal([]int{0, 1, 2, 3, 4, 5, 6, 7, 8}, out)
		})
	})
	optStage := func(ctx context.Context, opt pipelines.Option, in <-chan int) <-chan int {
		return pipelines.ForkMapCtx(ctx, in, triplify, opt)
	}
	testWithDone(t, optStage)
	testWithWaitGroup(t, optStage)

	stage := func(ctx context.Context, in <-chan int) <-chan int {
		return pipelines.ForkMapCtx(ctx, in, triplify)
	}
	testClosesOnClose(t, stage)
	testClosesOnContextDone(t, stage)
}

func TestMapCtx(t *testing.T) {
	ctx, cancel := context.WithCancel(context.Background())
	defer cancel()
	t.Parallel()

	lenCtx := func(ctx context.Context, s string) int {
		return len(s)
	}
	t.Run("maps all values", func(t *testing.T) {
		withOptions(t, opts(), func(t *testing.T, opts []pipelines.Option) {
			is := is.New(t)
			in := pipelines.Chan([]string{"ab", "abcd", "abcdef", ""})
			ch := pipelines.MapCtx(ctx, in, lenCtx, opts...)

			out := drain(t, ch)
			sort.Ints(out)
			is.Equal([]int{0, 2, 4, 6}, out)
		})
	})

	optStage := func(ctx context.Context, opt pipelines.Option, in <-chan string) <-chan int {
		return pipelines.MapCtx(ctx, in, lenCtx, opt)
	}
	testWithDone(t, optStage)
	testWithWaitGroup(t, optStage)

	stage := func(ctx context.Context, in <-chan string) <-chan int {
		return pipelines.MapCtx(ctx, in, lenCtx)
	}
	testClosesOnContextDone(t, stage)
	testClosesOnClose(t, stage)
}

func TestMap(t *testing.T) {
	ctx, cancel := context.WithCancel(context.Background())
	defer cancel()
	t.Parallel()

	t.Run("maps all values", func(t *testing.T) {
		withOptions(t, opts(), func(t *testing.T, opts []pipelines.Option) {
			is := is.New(t)

			in := pipelines.Chan([]int{1, 2, 3, 4, 5})
			ch := pipelines.Map(ctx, in, strconv.Itoa, opts...)

			out := drain(t, ch)
			sort.Strings(out)
			is.Equal([]string{"1", "2", "3", "4", "5"}, out)
		})
	})
	optStage := func(ctx context.Context, opt pipelines.Option, in <-chan int) <-chan string {
		return pipelines.Map(ctx, in, strconv.Itoa, opt)
	}
	testWithDone(t, optStage)
	testWithWaitGroup(t, optStage)
	stage := func(ctx context.Context, in <-chan int) <-chan string {
		return pipelines.Map(ctx, in, strconv.Itoa)
	}
	testClosesOnContextDone(t, stage)
	testClosesOnClose(t, stage)
}

func TestOptionMap(t *testing.T) {
	ctx, cancel := context.WithCancel(context.Background())
	defer cancel()
	t.Parallel()

	evenStrConv := func(i int) *string {
		if i%2 == 0 {
			x := strconv.Itoa(i)
			return &x
		}
		return nil
	}

	t.Run("maps and filters all values", func(t *testing.T) {
		withOptions(t, opts(), func(t *testing.T, opts []pipelines.Option) {
			is := is.New(t)

			in := pipelines.Chan([]int{1, 2, 3, 4, 5, 6})
			ch := pipelines.OptionMap(ctx, in, evenStrConv, opts...)

			out := drain(t, ch)
			sort.Strings(out)
			is.Equal([]string{"2", "4", "6"}, out)
		})
	})
	optStage := func(ctx context.Context, opt pipelines.Option, in <-chan int) <-chan string {
		return pipelines.OptionMap(ctx, in, evenStrConv, opt)
	}
	testWithDone(t, optStage)
	testWithWaitGroup(t, optStage)

	stage := func(ctx context.Context, in <-chan int) <-chan string {
		return pipelines.OptionMap(ctx, in, evenStrConv)
	}
	testClosesOnContextDone(t, stage)
	testClosesOnClose(t, stage)
}

func TestOptionMapCtx(t *testing.T) {
	ctx, cancel := context.WithCancel(context.Background())
	defer cancel()
	t.Parallel()

	lenCtx := func(ctx context.Context, s string) *int {
		n := len(s)
		if n%2 == 0 {
			return &n
		}
		return nil
	}
	t.Run("maps all values", func(t *testing.T) {
		withOptions(t, opts(), func(t *testing.T, opts []pipelines.Option) {
			is := is.New(t)
			in := pipelines.Chan([]string{"ab", "a", "abcd", "abcdef", "abc", ""})
			ch := pipelines.OptionMapCtx(ctx, in, lenCtx, opts...)

			out := drain(t, ch)
			sort.Ints(out)
			is.Equal([]int{0, 2, 4, 6}, out)
		})
	})

	optStage := func(ctx context.Context, opt pipelines.Option, in <-chan string) <-chan int {
		return pipelines.OptionMapCtx(ctx, in, lenCtx, opt)
	}
	testWithDone(t, optStage)
	testWithWaitGroup(t, optStage)

	stage := func(ctx context.Context, in <-chan string) <-chan int {
		return pipelines.OptionMapCtx(ctx, in, lenCtx)
	}
	testClosesOnContextDone(t, stage)
	testClosesOnClose(t, stage)
}

func TestFlatten(t *testing.T) {
	ctx, cancel := context.WithCancel(context.Background())
	defer cancel()
	t.Parallel()

	t.Run("flattens all values", func(t *testing.T) {
		withOptions(t, opts(), func(t *testing.T, opts []pipelines.Option) {
			is := is.New(t)

			in := pipelines.Chan([][]int{{1, 2, 3}, {4, 5, 6}, {}, {7}})
			ch := pipelines.Flatten(ctx, in, opts...)

			output := drain(t, ch)
			sort.Ints(output)
			is.Equal([]int{1, 2, 3, 4, 5, 6, 7}, output)
		})
	})

	optStage := func(ctx context.Context, opt pipelines.Option, s <-chan []int) <-chan int {
		return pipelines.Flatten(ctx, s, opt)
	}
	testWithDone(t, optStage)
	testWithWaitGroup(t, optStage)

	stage := func(ctx context.Context, s <-chan []int) <-chan int {
		return pipelines.Flatten(ctx, s)
	}
	testClosesOnContextDone(t, stage)
	testClosesOnClose(t, stage)
}

func TestChan(t *testing.T) {
	t.Parallel()

	t.Run("forwards all values", func(t *testing.T) {
		is := is.New(t)

		expected := []int{1, 2, 3, 4}
		ch := pipelines.Chan(expected)
		out := drain(t, ch)
		is.Equal(expected, out)
	})

	t.Run("closes after drain", func(t *testing.T) {
		ch := pipelines.Chan([]int{1, 2, 3, 4})
		testClosesAfterDrain(t, ch)
	})

	t.Run("closes on empty", func(t *testing.T) {
		is := is.New(t)
		ch := pipelines.Chan[int](nil)
		out := drain(t, ch)
		is.True(len(out) == 0)
	})
}

func TestDrain(t *testing.T) {
	ctx, cancel := context.WithCancel(context.Background())
	defer cancel()
	t.Parallel()
	t.Run("receives all values", func(t *testing.T) {
		is := is.New(t)

		in := pipelines.Chan([]int{1, 2, 34, 5, 6, 7, 8, 9})

		result, err := pipelines.Drain(ctx, in)
		is.Equal(err, nil)
		is.Equal(result, []int{1, 2, 34, 5, 6, 7, 8, 9})
	})
	t.Run("halts on closed input channel", func(t *testing.T) {
		is := is.New(t)

		in := make(chan string)
		close(in)

		result, err := pipelines.Drain(ctx, in)
		is.Equal(err, nil)
		is.Equal(len(result), 0)
	})

	t.Run("halts on done context", func(t *testing.T) {
		is := is.New(t)

		in := make(chan complex64)
		ctx, cancel := context.WithCancel(ctx)
		cancel()

		result, err := pipelines.Drain(ctx, in)
		is.Equal(err.Error(), "context canceled")
		is.Equal(len(result), 0)
	})
}

func TestReduce(t *testing.T) {
	ctx, cancel := context.WithCancel(context.Background())
	defer cancel()
	t.Parallel()

	reducer := func(a, b string) string {
		return a + b
	}

	t.Run("returns reduced value", func(t *testing.T) {
		is := is.New(t)

		in := pipelines.Chan([]string{"l", "3", "3", "7"})
		result, err := pipelines.Reduce(ctx, in, reducer)
		is.Equal(err, nil)
		is.Equal(result, "l337")

		emptyIn := pipelines.Chan([]string{})
		emptyResult, err := pipelines.Reduce(ctx, emptyIn, reducer)
		is.Equal(err, nil)
		is.Equal(emptyResult, "")
	})

	t.Run("stops early on done context", func(t *testing.T) {
		ctx, cancel := context.WithCancel(context.Background())
		cancel()
		is := is.New(t)

		in := pipelines.Chan([]string{"1", "2", "3", "4", "5", "6", "7", "8", "9", "0"})
		result, err := pipelines.Reduce(ctx, in, reducer)
		is.Equal(err.Error(), "context canceled")
		is.True(result != "1234567890") // technically possible for this to happen, but very unlikely.
	})

	t.Run("returns empty string on closed channel", func(t *testing.T) {
		is := is.New(t)

		in := make(chan string)
		close(in)

		result, err := pipelines.Reduce(ctx, in, reducer)
		is.Equal(err, nil)
		is.Equal(result, "")
	})
}

func testWithWaitGroup[S, T any](t *testing.T, stage func(context.Context, pipelines.Option, <-chan S) <-chan T) {
	t.Helper()
	t.Run("WithWaitGroup", func(t *testing.T) {
		ctx := context.Background()
		var wg sync.WaitGroup

		in := make(chan S)
		out := stage(ctx, pipelines.WithWaitGroup(&wg), in)
		close(in)
		testClosesAfterDrain(t, out)

		// validate WaitGroup has hit zero
		complete := make(chan struct{})
		go func() {
			wg.Wait()
			close(complete)
		}()

		select {
		case <-time.After(1 * time.Second):
			t.Errorf("done not cancelled: timed out")
		case <-complete:
			return
		}
	})
}

func testWithDone[S, T any](t *testing.T, stage func(context.Context, pipelines.Option, <-chan S) <-chan T) {
	t.Helper()
	t.Run("WithDone", func(t *testing.T) {
		in := make(chan S)
		opt, ctx := pipelines.WithDone(context.Background())
		out := stage(ctx, opt, in)
		close(in)
		testClosesAfterDrain(t, out)
		select {
		case <-time.After(1 * time.Second):
			t.Errorf("done not cancelled: timed out")
			return
		case <-ctx.Done():
			return
		}
	})
}

func testClosesOnClose[S, T any](t *testing.T, stage func(context.Context, <-chan S) <-chan T) {
	t.Helper()
	t.Run("closes on closed input channel", func(t *testing.T) {
		in := make(chan S)
		close(in)
		out := stage(context.Background(), in)
		testClosesAfterDrain(t, out)
	})
}

// testClosesOnContextDone tests that a pipeline stage closes its output channel when the context is closed.
func testClosesOnContextDone[S, T any](t *testing.T, stage func(context.Context, <-chan S) <-chan T) {
	t.Helper()
	t.Run("result channel closes on context done", func(t *testing.T) {
		in := make(chan S)
		ctx, cancel := context.WithCancel(context.Background())
		cancel()
		out := stage(ctx, in)
		testClosesAfterDrain(t, out)
	})
}

// testClosesAfterDrain blocks and tests whether the provided channel is closed after being drained. Fails after 1
// second if the channel remains open with no value being received.
func testClosesAfterDrain[T any](t *testing.T, ch <-chan T) {
	t.Helper()
	for {
		select {
		case <-time.After(1 * time.Second):
			t.Error("channel not cancelled: timed out")
			return
		case _, ok := <-ch: // eventually the channel is drained and should close
			if !ok {
				return
			}
		}
	}
}

// drain blocks and drains the provided channel, returning the sequence of values received as a slice. Returns once the
// channel has been closed.
func drain[T any](t *testing.T, ch <-chan T) []T {
	t.Helper()
	var result []T
	for {
		select {
		case <-time.After(1 * time.Second):
			t.Error("unable to drain: timed out")
			return nil
		case t, ok := <-ch:
			if !ok {
				return result
			}
			result = append(result, t)
		}
	}
}

type optionMap map[string][]pipelines.Option

func withOptions(t *testing.T, opts optionMap, f func(*testing.T, []pipelines.Option)) {
	t.Helper()
	for name, options := range opts {
		t.Run(name, func(t *testing.T) {
			f(t, options)
		})
	}
}

func Example() {
	ctx, cancel := context.WithCancel(context.Background())
	defer cancel()

	input := pipelines.Chan([]int{1, 3, 5})
	doubled := pipelines.FlatMap(ctx, input, func(x int) []int { return []int{x, x + 1} })         // (x) => [x, x+1]
	expanded := pipelines.Map(ctx, doubled, func(x int) int { return x * 2 })                      // x => x*2
	exclaimed := pipelines.Map(ctx, expanded, func(x int) string { return fmt.Sprintf("%d!", x) }) // x => "${x}!"

	result, err := pipelines.Reduce(ctx, exclaimed, func(prefix string, str string) string {
		return prefix + " " + str
	})
	if err != nil {
		fmt.Println("context was cancelled!")
	}

	fmt.Print(result)

	// Output: 2! 4! 6! 8! 10! 12!
}

func ExampleForkMapCtx() {
	ctx := context.Background()

	// fetch multiple URLs in parallel, sending the results to an output channel.
	urls := pipelines.Chan([]string{"https://www.google.com", "https://www.splunk.com"})
	responses := pipelines.ForkMapCtx(ctx, urls, func(ctx context.Context, url string, out chan<- *http.Response) {
		req, _ := http.NewRequestWithContext(ctx, http.MethodGet, url, nil)
		resp, err := http.DefaultClient.Do(req)
		if err == nil {
			out <- resp
		}
	})

	for response := range responses {
		fmt.Printf("%s: %d\n", response.Request.URL, response.StatusCode)
	}
}

<<<<<<< HEAD
func ExampleErrorSink() {
	ctx, cancel := context.WithCancel(context.Background())
	defer cancel()

	ctx, errs := pipelines.NewErrorSink(ctx)

	urls := pipelines.Chan([]string{
		"https://httpstat.us/200",
		"https://httpstat.us/410",
		"wrong://not.a.url/test", // malformed URL; triggers a fatal error
		"https://httpstat.us/502",
	})

	// fetch a bunch of URLs, reporting errors along the way.
	responses := pipelines.OptionMapCtx(ctx, urls, func(ctx context.Context, url string) *http.Response {
		req, err := http.NewRequestWithContext(ctx, http.MethodGet, url, nil)
		if err != nil {
			errs.Fatal(fmt.Errorf("error forming request context: %w", err))
			return nil
		}
		resp, err := http.DefaultClient.Do(req)

		if err != nil {
			errs.Error(fmt.Errorf("error fetching %s: %w", url, err))
			return nil
		}
		if resp.StatusCode >= 400 {
			errs.Error(fmt.Errorf("unsuccessful %s: %d", url, resp.StatusCode))
			return nil
		}
		return resp
	})

	// retrieve all responses; there should be only one
	for response := range responses {
		fmt.Printf("success: %s: %d\n", response.Request.URL, response.StatusCode)
	}

	// retrieve all errors; the 502 error should be skipped, since the malformed URL triggers
	// a fatal error.
	for _, err := range errs.All() {
		fmt.Printf("error:   %v\n", err.Error())
	}

	// Output:
	// success: https://httpstat.us/200: 200
	// error:   unsuccessful https://httpstat.us/410: 410
	// error:   error fetching wrong://not.a.url/test: Get "wrong://not.a.url/test": unsupported protocol scheme "wrong"
=======
func ExampleWithWaitGroup() {
	ctx := context.Background()

	incAndPrint := func(x int) int {
		x = x + 1
		fmt.Printf("%d ", x)
		return x
	}
	ints := pipelines.Chan([]int{1, 2, 3, 4, 5, 6})

	// WithWaitGroup
	var wg sync.WaitGroup
	out := pipelines.Map(ctx, ints, incAndPrint, pipelines.WithWaitGroup(&wg))
	_, err := pipelines.Drain(ctx, out)
	if err != nil {
		fmt.Println("could not drain!")
	}

	wg.Wait() // wait for the Map stage to complete before continuing.

	// Output: 2 3 4 5 6 7
}

func ExampleWithDone() {
	ctx := context.Background()

	doubleAndPrint := func(x int) int {
		x = x * 2
		fmt.Printf("%d ", x)
		return x
	}
	ints := pipelines.Chan([]int{2, 4, 6, 8, 10})

	opt, done := pipelines.WithDone(ctx)
	out := pipelines.Map(ctx, ints, doubleAndPrint, opt)
	_, err := pipelines.Drain(ctx, out)
	if err != nil {
		fmt.Println("could not drain!")
	}

	<-done.Done() // wait for the Map stage to complete before continuing.

	// Output: 4 8 12 16 20
>>>>>>> 573592f1
}<|MERGE_RESOLUTION|>--- conflicted
+++ resolved
@@ -644,7 +644,6 @@
 	}
 }
 
-<<<<<<< HEAD
 func ExampleErrorSink() {
 	ctx, cancel := context.WithCancel(context.Background())
 	defer cancel()
@@ -693,7 +692,8 @@
 	// success: https://httpstat.us/200: 200
 	// error:   unsuccessful https://httpstat.us/410: 410
 	// error:   error fetching wrong://not.a.url/test: Get "wrong://not.a.url/test": unsupported protocol scheme "wrong"
-=======
+}
+
 func ExampleWithWaitGroup() {
 	ctx := context.Background()
 
@@ -737,5 +737,4 @@
 	<-done.Done() // wait for the Map stage to complete before continuing.
 
 	// Output: 4 8 12 16 20
->>>>>>> 573592f1
 }